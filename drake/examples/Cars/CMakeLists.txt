--- conflicted
+++ resolved
@@ -2,15 +2,20 @@
 if (LCM_FOUND)
   include_directories(${PROJECT_SOURCE_DIR}/pod-build/lcmgen)
 
-  add_library_with_exports(LIB_NAME drakeCars SOURCE_FILES simple_car.cc)
+  add_library_with_exports(LIB_NAME drakeCars SOURCE_FILES
+    simple_car.cc
+    car_simulation.cc
+  )
+  target_link_libraries(drakeCars drakeRBSystem drakeShapes)
   pods_install_libraries(drakeCars)
   drake_install_headers(
+    car_simulation.h
     simple_car.h
     trivial_car.h
     gen/driving_command.h
     gen/euler_floating_joint_state.h
     gen/simple_car_state.h
-    )
+  )
   pods_install_pkg_config_file(drake-cars
     LIBS -ldrakeCars
     REQUIRES
@@ -20,26 +25,10 @@
   add_executable(simple_car_demo simple_car_demo.cc)
   target_link_libraries(simple_car_demo drakeCars drakeRBSystem drakeLCMSystem)
 
-  add_library_with_exports(LIB_NAME drakeCarSimLib SOURCE_FILES car_simulation.cc)
-  target_link_libraries(drakeCarSimLib drakeRBSystem drakeShapes)
-  pods_install_libraries(drakeCarSimLib)
-  drake_install_headers(
-    car_simulation.h
-    )
-  pods_install_pkg_config_file(drake-car
-    LIBS -ldrakeCarSimLib
-    REQUIRES
-    VERSION 0.0.1)
-
   add_executable(car_sim_lcm car_sim_lcm.cpp)
   add_dependencies(car_sim_lcm drake_lcmtypes lcmtype_agg_hpp)
-<<<<<<< HEAD
-  target_link_libraries(car_sim_lcm drakeCarSimLib drakeRBSystem drakeLCMSystem)
-=======
-  target_link_libraries(car_sim_lcm drakeRBSystem drakeLCMSystem)
+  target_link_libraries(car_sim_lcm drakeCars drakeRBSystem drakeLCMSystem)
 
   add_executable(demo_multi_car demo_multi_car.cc)
   target_link_libraries(demo_multi_car drakeRBSystem drakeLCMSystem)
->>>>>>> ebd850e3
-
 endif (LCM_FOUND)